#
# Copyright 2021 Ocean Protocol Foundation
# SPDX-License-Identifier: Apache-2.0
#
import logging
from collections import namedtuple
from decimal import Decimal

from enforce_typing import enforce_types
from eth_keys import keys
from eth_utils import big_endian_to_int, decode_hex
from ocean_lib.web3_internal.constants import DEFAULT_NETWORK_NAME, NETWORK_NAME_MAP
from ocean_lib.web3_internal.web3_overrides.signature import SignatureFix
from ocean_lib.web3_internal.web3_provider import Web3Provider

Signature = namedtuple("Signature", ("v", "r", "s"))

logger = logging.getLogger(__name__)


def generate_multi_value_hash(types, values):
    """
    Return the hash of the given list of values.
    This is equivalent to packing and hashing values in a solidity smart contract
    hence the use of `soliditySha3`.

    :param types: list of solidity types expressed as strings
    :param values: list of values matching the `types` list
    :return: bytes
    """
    assert len(types) == len(values)
    return Web3Provider.get_web3().solidityKeccak(types, values)


def prepare_prefixed_hash(msg_hash):
    """

    :param msg_hash:
    :return:
    """
    return generate_multi_value_hash(
        ["string", "bytes32"], ["\x19Ethereum Signed Message:\n32", msg_hash]
    )


def add_ethereum_prefix_and_hash_msg(text):
    """
    This method of adding the ethereum prefix seems to be used in web3.personal.sign/ecRecover.

    :param text: str any str to be signed / used in recovering address from a signature
    :return: hash of prefixed text according to the recommended ethereum prefix
    """
    prefixed_msg = f"\x19Ethereum Signed Message:\n{len(text)}{text}"
    return Web3Provider.get_web3().keccak(text=prefixed_msg)


def to_32byte_hex(web3, val):
    """

    :param web3:
    :param val:
    :return:
    """
    return web3.toBytes(val).rjust(32, b"\0")


def split_signature(web3, signature):
    """

    :param web3:
    :param signature: signed message hash, hex str
    :return:
    """
    assert len(signature) == 65, (
        f"invalid signature, " f"expecting bytes of length 65, got {len(signature)}"
    )
    v = web3.toInt(signature[-1])
    r = to_32byte_hex(web3, int.from_bytes(signature[:32], "big"))
    s = to_32byte_hex(web3, int.from_bytes(signature[32:64], "big"))
    if v != 27 and v != 28:
        v = 27 + v % 2

    return Signature(v, r, s)


@enforce_types
<<<<<<< HEAD
def private_key_to_address(private_key: str) -> str:
=======
def privateKeyToAddress(private_key: str) -> str:
>>>>>>> 5e16f763
    return Web3Provider.get_web3().eth.account.from_key(private_key).address


@enforce_types
def private_key_to_public_key(private_key: str) -> str:
    private_key_bytes = decode_hex(private_key)
    private_key_object = keys.PrivateKey(private_key_bytes)
    return private_key_object.public_key


@enforce_types
def get_network_name(network_id: int = None) -> str:
    """
    Return the network name based on the current ethereum network id.

    Return `ganache` for every network id that is not mapped.

    :param network_id: Network id, int
    :return: Network name, str
    """
    if not network_id:
        network_id = get_network_id()
    return NETWORK_NAME_MAP.get(network_id, DEFAULT_NETWORK_NAME).lower()


@enforce_types
def get_network_id() -> int:
    """
    Return the ethereum network id calling the `web3.version.network` method.

    :return: Network id, int
    """
    return int(Web3Provider.get_web3().net.version)


@enforce_types
def ec_recover(message, signed_message):
    """
    This method does not prepend the message with the prefix `\x19Ethereum Signed Message:\n32`.
    The caller should add the prefix to the msg/hash before calling this if the signature was
    produced for an ethereum-prefixed message.

    :param message:
    :param signed_message:
    :return:
    """
    w3 = Web3Provider.get_web3()
    v, r, s = split_signature(w3, w3.toBytes(hexstr=signed_message))
    signature_object = SignatureFix(vrs=(v, big_endian_to_int(r), big_endian_to_int(s)))
    return w3.eth.account.recoverHash(
        message, signature=signature_object.to_hex_v_hacked()
    )


@enforce_types
def personal_ec_recover(message, signed_message):
    prefixed_hash = add_ethereum_prefix_and_hash_msg(message)
    return ec_recover(prefixed_hash, signed_message)


@enforce_types
def get_ether_balance(address: str) -> int:
    """
    Get balance of an ethereum address.

    :param address: address, bytes32
    :return: balance, int
    """
    return Web3Provider.get_web3().eth.get_balance(address, block_identifier="latest")


def from_wei(wei_value: int) -> Decimal:
    return Web3Provider.get_web3().fromWei(wei_value, "ether")<|MERGE_RESOLUTION|>--- conflicted
+++ resolved
@@ -84,11 +84,7 @@
 
 
 @enforce_types
-<<<<<<< HEAD
 def private_key_to_address(private_key: str) -> str:
-=======
-def privateKeyToAddress(private_key: str) -> str:
->>>>>>> 5e16f763
     return Web3Provider.get_web3().eth.account.from_key(private_key).address
 
 
