--- conflicted
+++ resolved
@@ -46,11 +46,7 @@
     assert side_staking.get_base_token_balance(erc20.address) == 0
 
     # Datatoken initial circulating supply should be 0
-<<<<<<< HEAD
-    assert side_staking.get_data_token_circulating_supply(erc20.address) == 0
-=======
-    side_staking.get_datatoken_circulating_supply(erc20.address) == 0
->>>>>>> 060aa3e9
+    assert side_staking.get_datatoken_circulating_supply(erc20.address) == 0
 
     # Transfer ocean if needed
     transfer_ocean_if_balance_lte(
