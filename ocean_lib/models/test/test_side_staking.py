#
# Copyright 2022 Ocean Protocol Foundation
# SPDX-License-Identifier: Apache-2.0
#
import pytest
from web3 import exceptions

from ocean_lib.models.bpool import BPool
from ocean_lib.models.erc20_token import ERC20Token
from ocean_lib.models.erc721_factory import ERC721FactoryContract
from ocean_lib.models.side_staking import SideStaking
from ocean_lib.web3_internal.currency import MAX_WEI, to_wei
from tests.resources.helper_functions import (
    create_nft_erc20_with_pool,
    get_address_of_type,
    join_pool_one_side,
    swap_exact_amount_in_base_token,
    swap_exact_amount_in_datatoken,
<<<<<<< HEAD
    transfer_base_token_if_balance_lte,
=======
    transfer_ocean_if_balance_lte,
>>>>>>> f3b8ac6d
    wallet_exit_pool_one_side,
)


@pytest.mark.unit
def test_side_staking(
    web3,
    config,
    publisher_wallet,
    another_consumer_wallet,
    factory_deployer_wallet,
    factory_router,
    erc721_nft,
    erc20_token,
):
    lp_swap_fee = int(1e15)
    publish_market_swap_fee = int(1e15)
    initial_ocean_liquidity = to_wei("10")

    side_staking = SideStaking(web3, get_address_of_type(config, "Staking"))

    ocean_token = ERC20Token(web3, get_address_of_type(config, "Ocean"))

    assert side_staking.get_base_token_balance(erc20_token.address) == 0

    # Datatoken initial circulating supply should be 0
    assert side_staking.get_datatoken_circulating_supply(erc20_token.address) == 0

    # Transfer ocean if needed
    transfer_base_token_if_balance_lte(
        web3=web3,
        base_token_address=ocean_token.address,
        from_wallet=factory_deployer_wallet,
        recipient=publisher_wallet.address,
        min_balance=0,
        amount_to_transfer=to_wei("20000"),
    )

    transfer_base_token_if_balance_lte(
        web3=web3,
        base_token_address=ocean_token.address,
        from_wallet=factory_deployer_wallet,
        recipient=another_consumer_wallet.address,
        min_balance=to_wei("1000"),
        amount_to_transfer=to_wei("1000"),
    )

    ocean_token.approve(
        get_address_of_type(config, "Router"),
        to_wei("20000"),
        publisher_wallet,
    )

    tx = erc20_token.deploy_pool(
        rate=to_wei(1),
        base_token_decimals=ocean_token.decimals(),
        vesting_amount=to_wei("0.5"),
        vesting_blocks=2500000,
        base_token_amount=initial_ocean_liquidity,
        lp_swap_fee_amount=lp_swap_fee,
        publish_market_swap_fee_amount=publish_market_swap_fee,
        ss_contract=get_address_of_type(config, "Staking"),
        base_token_address=ocean_token.address,
        base_token_sender=publisher_wallet.address,
        publisher_address=publisher_wallet.address,
        publish_market_swap_fee_collector=get_address_of_type(
            config, "OPFCommunityFeeCollector"
        ),
        pool_template_address=get_address_of_type(config, "poolTemplate"),
        from_wallet=publisher_wallet,
    )

    tx_receipt = web3.eth.wait_for_transaction_receipt(tx)
    pool_event = factory_router.get_event_log(
        ERC721FactoryContract.EVENT_NEW_POOL,
        tx_receipt.blockNumber,
        web3.eth.block_number,
        None,
    )

    assert (
        side_staking.get_base_token_address(erc20_token.address) == ocean_token.address
    )
    assert (
        side_staking.get_publisher_address(erc20_token.address)
        == publisher_wallet.address
    )

    assert pool_event[0].event == "NewPool"
    bpool_address = pool_event[0].args.poolAddress
    bpool = BPool(web3, bpool_address)

    # Side staking pool address should match the newly created pool
    assert side_staking.get_pool_address(erc20_token.address) == bpool_address

    # Publisher fails to mints new erc20_token tokens even if it's minter
    with pytest.raises(exceptions.ContractLogicError) as err:
        erc20_token.mint(publisher_wallet.address, to_wei("1"), publisher_wallet)
    assert (
        err.value.args[0]
        == "execution reverted: VM Exception while processing transaction: revert"
    )

    # Another consumer buys some DT after burnIn period- exactAmountIn
    # Pool has initial ocean tokens at the beginning
    assert ocean_token.balanceOf(bpool_address) == initial_ocean_liquidity

    ocean_token.approve(bpool_address, to_wei("100"), another_consumer_wallet)

    # Transfer some ocean from publisher_wallet to another_consumer_wallet to continue testing
    ocean_token.transfer(
        another_consumer_wallet.address, to_wei("10"), publisher_wallet
    )

    bpool.swap_exact_amount_in(
        token_in=ocean_token.address,
        token_out=erc20_token.address,
        consume_market_swap_fee_address=publisher_wallet.address,
        token_amount_in=to_wei("1"),
        min_amount_out=to_wei("0"),
        max_price=to_wei("1000000"),
        consume_market_swap_fee_amount=0,
        from_wallet=another_consumer_wallet,
    )

    assert erc20_token.balanceOf(another_consumer_wallet.address) >= 0

    # Another consumer swaps some DT back to Ocean swapExactAmountIn
    initial_erc20_token_balance = erc20_token.balanceOf(another_consumer_wallet.address)
    initial_ocean_balance = ocean_token.balanceOf(another_consumer_wallet.address)
    erc20_token.approve(bpool_address, to_wei("10000"), another_consumer_wallet)

    receipt = web3.eth.wait_for_transaction_receipt(
        bpool.swap_exact_amount_in(
            token_in=erc20_token.address,
            token_out=ocean_token.address,
            consume_market_swap_fee_address=publisher_wallet.address,
            token_amount_in=to_wei("0.01"),
            min_amount_out=to_wei("0.001"),
            max_price=to_wei("100"),
            consume_market_swap_fee_amount=0,
            from_wallet=another_consumer_wallet,
        )
    )

    registered_event = bpool.get_event_log(
        event_name=BPool.EVENT_LOG_SWAP,
        from_block=receipt.blockNumber,
        to_block=web3.eth.block_number,
        filters=None,
    )

    assert registered_event[0].event == BPool.EVENT_LOG_SWAP

    assert (
        erc20_token.balanceOf(another_consumer_wallet.address)
        < initial_erc20_token_balance
    )
    assert (
        ocean_token.balanceOf(another_consumer_wallet.address) > initial_ocean_balance
    )

<<<<<<< HEAD
    #  Another consumer adds more liquidity with joinPool() (adding both tokens)

    # Publisher adds more liquidity with joinswapExternAmountIn

=======
    # Publisher adds more liquidity with joinswapExternAmountIn
>>>>>>> f3b8ac6d
    ss_contract_dt_balance = erc20_token.balanceOf(
        get_address_of_type(config, "Staking")
    )
    ss_contract_bpt_balance = bpool.balanceOf(get_address_of_type(config, "Staking"))

    initial_erc20_token_balance_publisher = erc20_token.balanceOf(
        publisher_wallet.address
    )

    ocean_token.approve(bpool.address, to_wei(1), publisher_wallet)

    ocean_amount_in = to_wei("0.4")
    min_bp_out = to_wei("0.1")

    receipt = web3.eth.wait_for_transaction_receipt(
        bpool.join_swap_extern_amount_in(ocean_amount_in, min_bp_out, publisher_wallet)
    )

    registered_event = bpool.get_event_log(
        event_name=BPool.EVENT_LOG_JOIN,
        from_block=receipt.blockNumber,
        to_block=web3.eth.block_number,
        filters=None,
    )

    assert registered_event[0].event == BPool.EVENT_LOG_JOIN
    assert registered_event[0].args.tokenIn == ocean_token.address
    assert registered_event[0].args.tokenAmountIn == ocean_amount_in
    assert registered_event[1].args.tokenIn == erc20_token.address

    side_staking_amount_in = ss_contract_dt_balance - erc20_token.balanceOf(
        get_address_of_type(config, "Staking")
    )

    assert registered_event[1].args.tokenAmountIn == side_staking_amount_in

    # We check ssContract actually moved DT and got back BPT
    assert ss_contract_dt_balance - registered_event[
        1
    ].args.tokenAmountIn == erc20_token.balanceOf(
        get_address_of_type(config, "Staking")
    )

    registered_event2 = bpool.get_event_log(
        event_name=BPool.EVENT_LOG_BPT,
        from_block=receipt.blockNumber,
        to_block=web3.eth.block_number,
        filters=None,
    )

    assert registered_event2[
        0
    ].args.bptAmount + ss_contract_bpt_balance == bpool.balanceOf(
        get_address_of_type(config, "Staking")
    )
    assert (
        erc20_token.balanceOf(publisher_wallet.address)
        == initial_erc20_token_balance_publisher
    )

    # Publisher removes liquidity with exitswapPoolAmountIn, receiving only OCEAN tokens

    initial_erc20_token_balance_publisher = erc20_token.balanceOf(
        publisher_wallet.address
    )
    initial_ocean_balance_publisher = ocean_token.balanceOf(publisher_wallet.address)
    initial_bpt_balance_publisher = bpool.balanceOf(publisher_wallet.address)
    ss_contract_dt_balance = erc20_token.balanceOf(
        get_address_of_type(config, "Staking")
    )
    ss_contract_bpt_balance = bpool.balanceOf(get_address_of_type(config, "Staking"))

    bpt_amount_in = to_wei("1")
    min_ocean_out = to_wei("0.000001")

    receipt = web3.eth.wait_for_transaction_receipt(
        bpool.exit_swap_pool_amount_in(bpt_amount_in, min_ocean_out, publisher_wallet)
    )

    assert (
        erc20_token.balanceOf(publisher_wallet.address)
        == initial_erc20_token_balance_publisher
    )

    registered_event = bpool.get_event_log(
        event_name=BPool.EVENT_LOG_EXIT,
        from_block=receipt.blockNumber,
        to_block=web3.eth.block_number,
        filters=None,
    )

    assert registered_event[0].args.caller == publisher_wallet.address
    assert registered_event[0].args.tokenOut == ocean_token.address
    assert registered_event[1].args.tokenOut == erc20_token.address

    assert registered_event[
        0
    ].args.tokenAmountOut + initial_ocean_balance_publisher == ocean_token.balanceOf(
        publisher_wallet.address
    )
    assert (
        initial_bpt_balance_publisher
        == bpool.balanceOf(publisher_wallet.address) + bpt_amount_in
    )
    assert (
        ss_contract_bpt_balance
        == bpool.balanceOf(get_address_of_type(config, "Staking")) + bpt_amount_in
    )
    assert ss_contract_dt_balance + registered_event[
        1
    ].args.tokenAmountOut == erc20_token.balanceOf(
        get_address_of_type(config, "Staking")
    )


@pytest.mark.unit
def test_side_staking_steal(
    web3,
    config,
    publisher_wallet,
    another_consumer_wallet,
    erc20_token,
):
    """
    In this test we try to steal base token from the pool
    """
    # Test initial values and setups
    initial_pool_liquidity_eth = 200000
    token_cap_doesnt_matter = 1
    join_pool_step_eth = 20000
    datatoken_buy_amount_basetoken_eth = 5000

    initial_pool_liquidity = to_wei(initial_pool_liquidity_eth)
    token_cap = to_wei(token_cap_doesnt_matter)
    swap_market_fee = to_wei("0.0001")
    swap_fee = to_wei("0.0001")
    big_allowance = MAX_WEI

    erc20_token.mint(publisher_wallet.address, MAX_WEI, publisher_wallet)

    # We use an erc20 as ocean to have unlimited balance
    ocean_token = erc20_token

    bpool, erc20_token2, _, pool_token = create_nft_erc20_with_pool(
        web3,
        config,
        publisher_wallet,
        ocean_token,
        swap_fee,
        swap_market_fee,
        initial_pool_liquidity,
        token_cap,
    )

    ocean_token.approve(bpool.address, big_allowance, another_consumer_wallet)
    erc20_token2.approve(bpool.address, big_allowance, another_consumer_wallet)

    erc20_token.transfer(
        another_consumer_wallet.address,
        erc20_token.balanceOf(publisher_wallet.address),
        publisher_wallet,
    )

    # End test initial values and setups

    initial_ocean_user_balance = ocean_token.balanceOf(another_consumer_wallet.address)

    for _ in range(10):
        swap_exact_amount_in_base_token(
            bpool,
            erc20_token2,
            ocean_token,
            another_consumer_wallet,
            to_wei(datatoken_buy_amount_basetoken_eth),
        )

    times = 2
    amounts_out = []
    for _ in range(times):
        join_pool_one_side(
            web3,
            bpool,
            ocean_token,
            another_consumer_wallet,
            to_wei(join_pool_step_eth),
        )
        amounts_out.append(
            bpool.get_amount_out_exact_in(
                erc20_token2.address,
                ocean_token.address,
                erc20_token2.balanceOf(another_consumer_wallet.address),
                swap_market_fee,
            )[0]
        )

    swap_exact_amount_in_datatoken(
        bpool,
        erc20_token2,
        ocean_token,
        another_consumer_wallet,
        erc20_token2.balanceOf(another_consumer_wallet.address),
    )

    while pool_token.balanceOf(another_consumer_wallet.address) > to_wei("50"):
        wallet_exit_pool_one_side(
            web3,
            bpool,
            ocean_token,
            pool_token,
            another_consumer_wallet,
            pool_token.balanceOf(another_consumer_wallet.address) // 5,
        )
<<<<<<< HEAD

    wallet_exit_pool_one_side(
        web3, bpool, ocean_token, pool_token, another_consumer_wallet
    )

=======
>>>>>>> f3b8ac6d
    # Check that users hasn't made any profit
    assert erc20_token2.balanceOf(another_consumer_wallet.address) == 0

    # Check that the the attacker is loosing money
    assert (
        ocean_token.balanceOf(another_consumer_wallet.address)
        < initial_ocean_user_balance
    )


def test_side_staking_constant_rate(
    web3, config, publisher_wallet, consumer_wallet, another_consumer_wallet
):
    """
    In this test we test that the side staking bot keeps the same rate joining the pool one side
    """
    # Test initial values and setups
    initial_pool_liquidity = to_wei("1")
    token_cap = to_wei("5")
    swap_market_fee = to_wei("0.0001")
    swap_fee = to_wei("0.0001")
    big_allowance = to_wei("100000000")

    ocean_token = ERC20Token(web3, get_address_of_type(config, "Ocean"))

    ocean_token.transfer(another_consumer_wallet.address, to_wei("50"), consumer_wallet)

    bpool, erc20_token, _, _ = create_nft_erc20_with_pool(
        web3,
        config,
        publisher_wallet,
        ocean_token,
        swap_fee,
        swap_market_fee,
        initial_pool_liquidity,
        token_cap,
    )

    ocean_token.approve(bpool.address, big_allowance, another_consumer_wallet)
    erc20_token.approve(bpool.address, big_allowance, another_consumer_wallet)

    # End test initial values and setups
    initial_spot_price_basetoken_datatoken = bpool.get_spot_price(
        ocean_token.address, erc20_token.address, swap_market_fee
    )
    # join the pool max ratio
    join_pool_one_side(web3, bpool, ocean_token, another_consumer_wallet)
    final_spot_price_basetoken_datatoken = bpool.get_spot_price(
        ocean_token.address, erc20_token.address, swap_market_fee
    )

    # We check that the spot price is constant with a precision of 10^-10
    assert int(final_spot_price_basetoken_datatoken / 10**8) == int(
        initial_spot_price_basetoken_datatoken / 10**8
    )<|MERGE_RESOLUTION|>--- conflicted
+++ resolved
@@ -16,11 +16,7 @@
     join_pool_one_side,
     swap_exact_amount_in_base_token,
     swap_exact_amount_in_datatoken,
-<<<<<<< HEAD
     transfer_base_token_if_balance_lte,
-=======
-    transfer_ocean_if_balance_lte,
->>>>>>> f3b8ac6d
     wallet_exit_pool_one_side,
 )
 
@@ -183,14 +179,7 @@
         ocean_token.balanceOf(another_consumer_wallet.address) > initial_ocean_balance
     )
 
-<<<<<<< HEAD
-    #  Another consumer adds more liquidity with joinPool() (adding both tokens)
-
     # Publisher adds more liquidity with joinswapExternAmountIn
-
-=======
-    # Publisher adds more liquidity with joinswapExternAmountIn
->>>>>>> f3b8ac6d
     ss_contract_dt_balance = erc20_token.balanceOf(
         get_address_of_type(config, "Staking")
     )
@@ -403,14 +392,11 @@
             another_consumer_wallet,
             pool_token.balanceOf(another_consumer_wallet.address) // 5,
         )
-<<<<<<< HEAD
 
     wallet_exit_pool_one_side(
         web3, bpool, ocean_token, pool_token, another_consumer_wallet
     )
 
-=======
->>>>>>> f3b8ac6d
     # Check that users hasn't made any profit
     assert erc20_token2.balanceOf(another_consumer_wallet.address) == 0
 
