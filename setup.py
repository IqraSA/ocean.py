#!/usr/bin/env python
# -*- coding: utf-8 -*-
#
# Copyright 2021 Ocean Protocol Foundation
# SPDX-License-Identifier: Apache-2.0
#

"""The setup script."""

#  Copyright 2018 Ocean Protocol Foundation
#  SPDX-License-Identifier: Apache-2.0

from setuptools import find_namespace_packages, setup

with open("README.md", encoding="utf8") as readme_file:
    readme = readme_file.read()

# Installed by pip install ocean-lib
# or pip install -e .
install_requirements = [
    "ocean-contracts==0.5.8",
    "coloredlogs",
    "pyopenssl",
    "PyJWT",  # not jwt
    "PyYAML==5.4.1",
    "ocean-utils==0.4.2",
    "requests>=2.21.0",
    "deprecated",
    "pycryptodomex",
    "tqdm",
    "pytz",
    "web3==4.7.1",
    "plecos",
    "cryptography==3.3.2",
    "scipy",
    # web3 requires eth-abi, requests, and more,
    # so those will be installed too.
    # See https://github.com/ethereum/web3.py/blob/master/setup.py
]

# Required to run setup.py:
setup_requirements = ["pytest-runner"]

test_requirements = [
    "codacy-coverage",
    "coverage",
    "docker",
    "mccabe",
    "pylint",
    "pytest",
    "pytest-watch",
    "tox",
]

# Possibly required by developers of ocean-lib:
dev_requirements = [
    "bumpversion",
    "pkginfo",
    "twine",
    "watchdog",
    "flake8",
    "isort",
    "black",
    "pre-commit",
    # for the following: maybe needed, maybe not
    "pytest",
    "licenseheaders",
    "pytest-env",
]

docs_requirements = ["Sphinx", "sphinxcontrib-apidoc"]

packages = find_namespace_packages(include=["ocean_lib*"], exclude=["*test*"])

setup(
    author="leucothia",
    author_email="devops@oceanprotocol.com",
    classifiers=[
        "Development Status :: 2 - Pre-Alpha",
        "Intended Audience :: Developers",
        "License :: OSI Approved :: Apache Software License",
        "Natural Language :: English",
        "Programming Language :: Python :: 3.8",
    ],
    description="🐳 Ocean protocol library.",
    extras_require={
        "test": test_requirements,
        "dev": dev_requirements + test_requirements + docs_requirements,
        "docs": docs_requirements,
    },
    install_requires=install_requirements,
    license="Apache Software License 2.0",
    long_description=readme,
    long_description_content_type="text/markdown",
    include_package_data=True,
    keywords="ocean-lib",
    name="ocean-lib",
    packages=packages,
    setup_requires=setup_requirements,
    test_suite="tests",
    tests_require=test_requirements,
    url="https://github.com/oceanprotocol/ocean.py",
<<<<<<< HEAD
    version='0.5.13', #bumpversion.sh needs single-quotes # noqa : E261, W291
=======
    # fmt: off
    # bumpversion.sh needs single-quotes
    version='0.5.13',
    # fmt: on
>>>>>>> 57c6f580
    zip_safe=False,
)<|MERGE_RESOLUTION|>--- conflicted
+++ resolved
@@ -100,13 +100,9 @@
     test_suite="tests",
     tests_require=test_requirements,
     url="https://github.com/oceanprotocol/ocean.py",
-<<<<<<< HEAD
-    version='0.5.13', #bumpversion.sh needs single-quotes # noqa : E261, W291
-=======
     # fmt: off
     # bumpversion.sh needs single-quotes
     version='0.5.13',
     # fmt: on
->>>>>>> 57c6f580
     zip_safe=False,
 )