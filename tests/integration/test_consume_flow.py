--- conflicted
+++ resolved
@@ -60,12 +60,7 @@
         erc20_minters=[publisher_wallet.address],
         erc20_fee_managers=[publisher_wallet.address],
         erc20_publish_market_order_fee_addresses=[ZERO_ADDRESS],
-<<<<<<< HEAD
         erc20_publish_market_order_fee_tokens=[ZERO_ADDRESS],
-        erc20_caps=[to_wei(100)],  # Doesn't matter, DT cap is always MAX_WEI
-=======
-        erc20_publish_market_order_fee_tokens=[get_address_of_type(config, "Ocean")],
->>>>>>> c839366c
         erc20_publish_market_order_fee_amounts=[0],
         erc20_bytess=[[b""]],
     )
@@ -81,13 +76,8 @@
     service = get_first_service_by_type(asset, ServiceTypes.ASSET_ACCESS)
     dt = ERC20Token(web3, asset.datatokens[0]["address"])
 
-<<<<<<< HEAD
     # Mint 50 ERC20 tokens in consumer wallet from publisher. Max cap = 100
     dt.mint(
-=======
-    # Mint 50 ERC20 tokens in consumer wallet from publisher.
-    erc20_token.mint(
->>>>>>> c839366c
         account_address=consumer_wallet.address,
         value=to_wei("50"),
         from_wallet=publisher_wallet,
